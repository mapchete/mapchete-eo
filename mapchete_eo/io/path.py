import hashlib
import logging
import xml.etree.ElementTree as etree
from contextlib import contextmanager
from enum import Enum
from tempfile import TemporaryDirectory
from xml.etree.ElementTree import Element

import fsspec
import pystac
from fsspec.exceptions import FSTimeoutError
from mapchete.io import copy
from mapchete.io.settings import IORetrySettings
from mapchete.path import MPath
from retry import retry

logger = logging.getLogger(__name__)


COMMON_RASTER_EXTENSIONS = [".tif", ".jp2"]


@retry(
    logger=logger,
    exceptions=(TimeoutError, FSTimeoutError),
    **dict(IORetrySettings()),
)
def open_xml(path: MPath) -> Element:
    """Parse an XML file path into an etree root element."""
    logger.debug("open %s", path)
    return etree.fromstring(path.read_text())


class ProductPathGenerationMethod(str, Enum):
    """Option to generate product cache path."""

    # <cache_basepath>/<product-id>
    product_id = "product_id"

    # <cache_basepath>/<product-hash>
    hash = "hash"

    # <cache_basepath>/<product-day>/<product-month>/<product-year>/<product-id>
    date_day_first = "date_day_first"

    # <cache_basepath>/<product-year>/<product-month>/<product-day>/<product-id>
    date_year_first = "date_year_first"


def get_product_cache_path(
    item: pystac.Item,
    basepath: MPath,
    path_generation_method: ProductPathGenerationMethod = ProductPathGenerationMethod.product_id,
) -> MPath:
    """
    Create product path with high cardinality prefixes optimized for S3.

    product_path_generation option:

    "product_id":
    <cache_basepath>/<product-id>

    "product_hash":
    <cache_basepath>/<product-hash>

    "date_day_first":
    <cache_basepath>/<product-day>/<product-month>/<product-year>/<product-id>

    "date_year_first":
    <cache_basepath>/<product-year>/<product-month>/<product-day>/<product-id>
    """
    path_generation_method = ProductPathGenerationMethod[path_generation_method]
    if path_generation_method == ProductPathGenerationMethod.product_id:
        return basepath / item.id

    elif path_generation_method == ProductPathGenerationMethod.hash:
        return basepath / hashlib.md5(f"{item.id}".encode()).hexdigest()

    else:
        if item.datetime is None:  # pragma: no cover
            raise AttributeError(f"stac item must have a valid datetime object: {item}")
        elif path_generation_method == ProductPathGenerationMethod.date_day_first:
            return (
                basepath
                / item.datetime.day
                / item.datetime.month
                / item.datetime.year
                / item.id
            )

        elif path_generation_method == ProductPathGenerationMethod.date_year_first:
            return (
                basepath
                / item.datetime.year
                / item.datetime.month
                / item.datetime.day
                / item.id
            )


def path_in_paths(path, existing_paths) -> bool:
    """Check if path is contained in list of existing paths independent of path prefix."""
    if path.startswith("s3://"):
        return path.lstrip("s3://") in existing_paths
    else:
        for existing_path in existing_paths:
            if existing_path.endswith(path):
                return True
        else:
            return False


@contextmanager
def cached_path(path: MPath) -> MPath:
    """If path is remote, download to temporary directory and return path."""
    if path.is_remote():
        with TemporaryDirectory() as tempdir:
            tempfile = MPath(tempdir) / path.name
            logger.debug("%s is remote, download to %s", path, tempfile)
            copy(
                path,
                tempfile,
            )
            yield tempfile
    else:
        yield path


def asset_mpath(
    item: pystac.Item,
    asset: str,
    fs: fsspec.AbstractFileSystem = None,
) -> MPath:
    """Return MPath instance with asset href."""

    try:
        asset_path = MPath(item.assets[asset].href, fs=fs)
    except KeyError:
        raise KeyError(
            f"no asset named '{asset}' found in assets: {', '.join(item.assets.keys())}"
        )
<<<<<<< HEAD
    return asset_path
=======
    if absolute_path and not asset_path.is_absolute():
        return MPath(item.get_self_href(), fs=fs).parent / asset_path
    else:
        return asset_path
>>>>>>> bd47c1ef
<|MERGE_RESOLUTION|>--- conflicted
+++ resolved
@@ -130,6 +130,7 @@
     item: pystac.Item,
     asset: str,
     fs: fsspec.AbstractFileSystem = None,
+    absolute_path: bool = True,
 ) -> MPath:
     """Return MPath instance with asset href."""
 
@@ -139,11 +140,7 @@
         raise KeyError(
             f"no asset named '{asset}' found in assets: {', '.join(item.assets.keys())}"
         )
-<<<<<<< HEAD
-    return asset_path
-=======
     if absolute_path and not asset_path.is_absolute():
         return MPath(item.get_self_href(), fs=fs).parent / asset_path
     else:
-        return asset_path
->>>>>>> bd47c1ef
+        return asset_path