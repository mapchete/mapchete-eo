--- conflicted
+++ resolved
@@ -85,14 +85,7 @@
             )
             sun_zenith_angle = None
             for band in self._brdf_bands:
-<<<<<<< HEAD
-                out_path = (
-                    MPath(self.path).absolute_path()
-                    / f"brdf_{model}_{band}_{resolution}.tif"
-                )
-=======
                 out_path = self.path / f"brdf_{model}_{band.name}_{resolution}.tif"
->>>>>>> bd47c1ef
                 # TODO: do check with _existing_files again to reduce S3 requests
                 if not out_path.exists():
                     if sun_zenith_angle is None:
