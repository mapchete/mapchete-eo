import logging
from typing import Any, List, Optional

import numpy.ma as ma
import pystac
from mapchete.protocols import GridProtocol
from rasterio.enums import Resampling
from shapely.geometry import box, mapping, shape
from shapely.ops import unary_union

from mapchete_eo.exceptions import EmptyProductException
from mapchete_eo.io.assets import asset_to_np_array
from mapchete_eo.types import BandLocation, Bounds, NodataVals

logger = logging.getLogger(__name__)


def item_to_np_array(
    item: pystac.Item,
    band_locations: List[BandLocation],
    grid: Optional[GridProtocol] = None,
    resampling: Resampling = Resampling.nearest,
    nodatavals: NodataVals = None,
    raise_empty: bool = False,
) -> ma.MaskedArray:
    """
    Read window of STAC Item and merge into a 3D ma.MaskedArray.
    """
    logger.debug("reading %s assets from item %s...", len(band_locations), item.id)
    out = ma.stack(
        [
            asset_to_np_array(
                item,
                band_location.asset_name,
                indexes=band_location.band_index,
                grid=grid,
                resampling=expanded_resampling,
                nodataval=nodataval,
            )
            for band_location, expanded_resampling, nodataval in zip(
                band_locations,
                expand_params(resampling, len(band_locations)),
                expand_params(nodatavals, len(band_locations)),
            )
        ]
    )

    if raise_empty and out.mask.all():
        raise EmptyProductException(
            f"all required assets of {item} over grid {grid} are empty."
        )

    return out


def expand_params(param, length):
    """
    Expand parameters if they are not a list.
    """
    if isinstance(param, list):
        if len(param) != length:
            raise ValueError(f"length of {param} must be {length} but is {len(param)}")
        return param
    return [param for _ in range(length)]


def get_item_property(item: pystac.Item, property: str) -> Any:
    """
    Return item property.

    A valid property can be a special property like "year" from the items datetime property
    or any key in the item properties or extra_fields.

    Search order of properties is based on the pystac LayoutTemplate search order:

    https://pystac.readthedocs.io/en/stable/_modules/pystac/layout.html#LayoutTemplate
    - The object's attributes
    - Keys in the ``properties`` attribute, if it exists.
    - Keys in the ``extra_fields`` attribute, if it exists.

    Some special keys can be used in template variables:

    +--------------------+--------------------------------------------------------+
    | Template variable  | Meaning                                                |
    +====================+========================================================+
    | ``year``           | The year of an Item's datetime, or                     |
    |                    | start_datetime if datetime is null                     |
    +--------------------+--------------------------------------------------------+
    | ``month``          | The month of an Item's datetime, or                    |
    |                    | start_datetime if datetime is null                     |
    +--------------------+--------------------------------------------------------+
    | ``day``            | The day of an Item's datetime, or                      |
    |                    | start_datetime if datetime is null                     |
    +--------------------+--------------------------------------------------------+
    | ``date``           | The date (iso format) of an Item's                     |
    |                    | datetime, or start_datetime if datetime is null        |
    +--------------------+--------------------------------------------------------+
    | ``collection``     | The collection ID of an Item's collection.             |
    +--------------------+--------------------------------------------------------+
    """
    if property in ["year", "month", "day", "date", "datetime"]:
        if item.datetime is None:
            raise ValueError(
                f"STAC item has no datetime attached, thus cannot get property {property}"
            )
        elif property == "date":
            return item.datetime.date().isoformat()
        elif property == "datetime":
            return item.datetime
        else:
            return item.datetime.__getattribute__(property)
    elif property == "collection":
        return item.collection_id
    elif property in item.properties:
        return item.properties[property]
    elif property in item.extra_fields:
        return item.extra_fields[property]
    elif property == "stac_extensions":
        return item.stac_extensions
    else:
        raise KeyError(
            f"item does not have property {property} in its datetime, properties "
            f"({', '.join(item.properties.keys())}) or extra_fields "
            f"({', '.join(item.extra_fields.keys())})"
        )


def item_fix_footprint(
    item: pystac.Item, bbox_width_threshold: int = 180
) -> pystac.Item:
    bounds = Bounds.from_inp(item.bbox)

    if bounds.width > bbox_width_threshold:
<<<<<<< HEAD
        logger.debug("item %s crosses Antimeridian, fixing ...")
=======
        logger.debug("item %s crosses Antimeridian, fixing ...", item.id)
>>>>>>> bd8d9ab1

        latlon_bbox = box(-180, -90, 180, 90)

        def shift(geometry, by: float = 360, only_negative_x: bool = False) -> dict:
            coords = geometry["coordinates"][0]
            out_coords = []
            for x, y in coords:
                if only_negative_x:
                    if x < 0:
                        x += by
                else:
                    x += by
                out_coords.append([x, y])
            return dict(type=geometry["type"], coordinates=[out_coords])

        # (1) shift only coordinates on the western hemisphere by 360°, thus "fixing"
        # the footprint, but letting it cross the antimeridian
        shifted_geometry = shape(shift(item.geometry, only_negative_x=True))
        # (2) split up geometry in one outside of latlon bounds and one inside
        inside = shifted_geometry.intersection(latlon_bbox)
        outside = shifted_geometry.difference(latlon_bbox)
        # (3) shift back only the polygon outside of latlon bounds by -360, thus moving
        # it back to the western hemisphere
        outside_shifted = shape(shift(mapping(outside), -360))
        # (4) create a MultiPolygon out from these two polygons
        split = mapping(unary_union([inside, outside_shifted]))

        # (5) update item geometry
        item.geometry = split

    return item<|MERGE_RESOLUTION|>--- conflicted
+++ resolved
@@ -131,11 +131,7 @@
     bounds = Bounds.from_inp(item.bbox)
 
     if bounds.width > bbox_width_threshold:
-<<<<<<< HEAD
-        logger.debug("item %s crosses Antimeridian, fixing ...")
-=======
         logger.debug("item %s crosses Antimeridian, fixing ...", item.id)
->>>>>>> bd8d9ab1
 
         latlon_bbox = box(-180, -90, 180, 90)
 
