import os

import numpy as np
import numpy.ma as ma
import pystac
import pytest
from mapchete.path import MPath
from mapchete.testing import ProcessFixture
from mapchete.tile import BufferedTilePyramid
from pystac_client import Client
from rasterio import Affine

from mapchete_eo.known_catalogs import AWSSearchCatalogS2L2A, EarthSearchV1S2L2A
from mapchete_eo.platforms.sentinel2 import S2Metadata
from mapchete_eo.search import STACSearchCatalog, STACStaticCatalog
from mapchete_eo.types import TimeRange


@pytest.fixture
def tmp_mpath(tmp_path):
    return MPath.from_inp(tmp_path)


@pytest.fixture(scope="session")
def testdata_dir():
    return MPath(os.path.dirname(os.path.realpath(__file__))) / "testdata"


@pytest.fixture(scope="session")
def s2_testdata_dir(testdata_dir):
    return testdata_dir / "sentinel2"


@pytest.fixture(scope="session")
def eoxcloudless_testdata_dir(testdata_dir):
    return testdata_dir / "eoxcloudless"


@pytest.fixture(scope="session")
def s2_stac_collection(s2_testdata_dir):
    return s2_testdata_dir / "full_products" / "catalog.json"


@pytest.fixture(scope="session")
def s2_stac_items(s2_stac_collection):
    client = Client.from_file(str(s2_stac_collection))
    collection = next(client.get_collections())
    items = [item for item in collection.get_items()]
    for item in items:
        item.make_asset_hrefs_absolute()
    return items


@pytest.fixture
def pf_sr_stac_collection(testdata_dir):
    return testdata_dir / "pf_stac_collection" / "stac" / "SR" / "catalog.json"


@pytest.fixture
def pf_sr_stac_item(pf_sr_stac_collection):
    catalog = STACStaticCatalog(pf_sr_stac_collection)
    return next(iter(catalog.items.values()))


@pytest.fixture
def pf_qa_stac_collection(testdata_dir):
    return testdata_dir / "pf_stac_collection" / "stac" / "QA" / "catalog.json"


@pytest.fixture
def test_2d_array() -> ma.MaskedArray:
    data = np.random.randint(low=0, high=255, size=(256, 256), dtype=np.uint8)
    return ma.MaskedArray(
        data=data, mask=np.where(data <= 100, True, False), fill_value=0
    )


@pytest.fixture
def test_3d_array(test_2d_array) -> ma.MaskedArray:
    return ma.stack([test_2d_array for _ in range(3)])


@pytest.fixture
def test_4d_array(test_3d_array) -> ma.MaskedArray:
    return ma.stack([test_3d_array for _ in range(5)])


@pytest.fixture
def test_affine():
    return Affine(
        9783.939620502539,
        0.0,
        -20037508.3427892,
        0.0,
        -9783.939620502539,
        20037508.3427892,
        0.0,
        0.0,
        1.0,
    )


@pytest.fixture
def s2_stac_item(s2_stac_collection):
    item = pystac.pystac.Item.from_file(
        str(
            s2_stac_collection.parent
            / "sentinel-2-l2a"
            / "S2B_33TWM_20230810_0_L2A"
            / "S2B_33TWM_20230810_0_L2A.json"
        )
    )
    item.make_asset_hrefs_absolute()
    return item


@pytest.fixture
def s2_remote_stac_item():
    item = pystac.pystac.Item.from_file(
        "https://sentinel-cogs.s3.us-west-2.amazonaws.com/sentinel-s2-l2a-cogs/33/U/WP/2023/7/S2B_33UWP_20230704_0_L2A/S2B_33UWP_20230704_0_L2A.json"
    )
    return item


@pytest.fixture
def s2_stac_json_half_footprint(s2_stac_collection):
    return (
        s2_stac_collection.parent
        / "sentinel-2-l2a"
        / "S2B_33TWM_20230813_0_L2A"
        / "S2B_33TWM_20230813_0_L2A.json"
    )


@pytest.fixture
def s2_stac_item_half_footprint(s2_stac_json_half_footprint):
    item = pystac.pystac.Item.from_file(str(s2_stac_json_half_footprint))
    item.make_asset_hrefs_absolute()
    return item


@pytest.fixture
def stac_mapchete(tmp_path, testdata_dir):
    with ProcessFixture(
        testdata_dir / "stac.mapchete",
        output_tempdir=tmp_path,
    ) as example:
        yield example


@pytest.fixture
def eoxcloudless_8bit_dtype_scale_mapchete(tmp_path, testdata_dir):
    with ProcessFixture(
        testdata_dir / "eoxcloudless_8bit_dtype_scale.mapchete",
        output_tempdir=tmp_path,
    ) as example:
        yield example


@pytest.fixture
def eoxcloudless_sentinel2_color_correction_mapchete(tmp_path, testdata_dir):
    with ProcessFixture(
        testdata_dir / "eoxcloudless_sentinel2_color_correction.mapchete",
        output_tempdir=tmp_path,
    ) as example:
        yield example


@pytest.fixture
def eoxcloudless_rgb_map_mapchete(tmp_path, testdata_dir):
    with ProcessFixture(
        testdata_dir / "eoxcloudless_sentinel2_rgb_map.mapchete",
        output_tempdir=tmp_path,
    ) as example:
        yield example


@pytest.fixture
def eoxcloudless_mosaic_mapchete(tmp_path, testdata_dir):
    with ProcessFixture(
        testdata_dir / "eoxcloudless_mosaic.mapchete",
        output_tempdir=tmp_path,
    ) as example:
        yield example


@pytest.fixture
<<<<<<< HEAD
def eoxcloudless_mosaic_s2jp2_east_mapchete(tmp_path, testdata_dir):
    with ProcessFixture(
        testdata_dir / "eoxcloudless_mosaic_s2jp2_antimeridian_east.mapchete",
        output_tempdir=tmp_path,
    ) as example:
        yield example


@pytest.fixture
def eoxcloudless_mosaic_s2jp2_west_mapchete(tmp_path, testdata_dir):
    with ProcessFixture(
        testdata_dir / "eoxcloudless_mosaic_s2jp2_antimeridian_west.mapchete",
=======
def eoxcloudless_mosaic_regions_merge_mapchete(tmp_path, testdata_dir):
    with ProcessFixture(
        testdata_dir / "eoxcloudless_mosaic_regions_merge.mapchete",
>>>>>>> 5bd8912e
        output_tempdir=tmp_path,
    ) as example:
        yield example


@pytest.fixture
def sentinel2_mapchete(tmp_path, testdata_dir):
    with ProcessFixture(
        testdata_dir / "sentinel2.mapchete",
        output_tempdir=tmp_path,
    ) as example:
        yield example


@pytest.fixture
def sentinel2_area_mapchete(tmp_path, testdata_dir):
    with ProcessFixture(
        testdata_dir / "sentinel2_area.mapchete",
        output_tempdir=tmp_path,
    ) as example:
        yield example


@pytest.fixture
def sentinel2_time_ranges_mapchete(tmp_path, testdata_dir):
    with ProcessFixture(
        testdata_dir / "sentinel2_time_ranges.mapchete",
        output_tempdir=tmp_path,
    ) as example:
        yield example


@pytest.fixture
def sentinel2_stac_mapchete(tmp_path, testdata_dir):
    with ProcessFixture(
        testdata_dir / "sentinel2_stac.mapchete",
        output_tempdir=tmp_path,
    ) as example:
        yield example


@pytest.fixture
def sentinel2_stac_area_mapchete(tmp_path, testdata_dir):
    with ProcessFixture(
        testdata_dir / "sentinel2_stac_area.mapchete",
        output_tempdir=tmp_path,
    ) as example:
        yield example


@pytest.fixture
def merge_rasters_mapchete(tmp_path, testdata_dir):
    with ProcessFixture(
        testdata_dir / "merge_rasters.mapchete",
        output_tempdir=tmp_path,
    ) as example:
        yield example


@pytest.fixture
def cloudy_tile():
    return BufferedTilePyramid("geodetic").tile(13, 1986, 8557)


@pytest.fixture
def test_tile():
    """Tile on the overlap between MGRS granules 33TWL and 33TWM."""
    return BufferedTilePyramid("geodetic").tile_from_xy(15.77928, 46.01972, 13)


@pytest.fixture(scope="session")
def stac_search_catalog():
    return STACSearchCatalog(
        collection="sentinel-2-l2a",
        time=TimeRange(
            start="2022-06-01",
            end="2022-06-06",
        ),
        bounds=[16, 46, 17, 47],
        endpoint="https://earth-search.aws.element84.com/v1/",
    )


@pytest.mark.remote
@pytest.fixture(scope="session")
def e84_cog_catalog():
    return EarthSearchV1S2L2A(
        time=TimeRange(
            start="2022-06-01",
            end="2022-06-06",
        ),
        bounds=[16, 46, 17, 47],
        collections=["sentinel-2-l2a"],
    )


@pytest.mark.remote
@pytest.fixture(scope="session")
def utm_search_catalog():
    return AWSSearchCatalogS2L2A(
        time=TimeRange(
            start="2022-06-01",
            end="2022-06-06",
        ),
        bounds=[-180, 65, -179, 65.3],
        collections=["sentinel-2-l2a"],
    )


@pytest.fixture(scope="session")
def e84_cog_catalog_short():
    return EarthSearchV1S2L2A(
        time=TimeRange(
            start="2022-06-01",
            end="2022-06-03",
        ),
        bounds=[16, 46.4, 16.1, 46.5],
        collections=["sentinel-2-l2a"],
    )


@pytest.fixture(scope="session")
def static_catalog_small(s2_stac_collection):
    return STACStaticCatalog(
        s2_stac_collection,
        TimeRange(start="2023-08-10", end="2023-08-11"),
        (15.71762, 46.22546, 15.78400, 46.27169),
    )


@pytest.fixture(scope="session")
def s2_l2a_metadata_xml(s2_testdata_dir):
    return (
        s2_testdata_dir
        / "full_products"
        / "sentinel-2-l2a"
        / "S2B_33TWM_20230810_0_L2A"
        / "granule_metadata.xml"
    )


@pytest.fixture(scope="session")
def s2_l2a_metadata(s2_l2a_metadata_xml):
    return S2Metadata.from_metadata_xml(s2_l2a_metadata_xml)


@pytest.fixture(scope="session")
def s2_l2a_safe_metadata(s2_testdata_dir):
    return S2Metadata.from_metadata_xml(
        str(
            s2_testdata_dir.joinpath(
                "SAFE",
                "S2A_MSIL2A_20181229T095411_N0211_R079_T33SVB_20181229T112231",
                "S2A_MSIL2A_20181229T095411_N0211_R079_T33SVB_20181229T112231.SAFE",
                "MTD_MSIL2A.xml",
            )
        )
    )


@pytest.mark.remote
@pytest.fixture(scope="session")
def s2_l2a_metadata_remote():
    return S2Metadata.from_metadata_xml(
        "s3://sentinel-s2-l2a/tiles/51/K/XR/2020/7/31/0/metadata.xml"
    )


@pytest.mark.remote
@pytest.fixture(scope="session")
def s2_l2a_roda_metadata_remote():
    """Same content as s2_l2a_metadata_remote, but hosted on different server."""
    return S2Metadata.from_metadata_xml(
        "https://roda.sentinel-hub.com/sentinel-s2-l2a/tiles/51/K/XR/2020/7/31/0/metadata.xml"
    )


@pytest.mark.remote
@pytest.fixture(scope="session")
def s2_l2a_roda_metadata_jp2_masks_remote():
    """From about 2022 on, ahte masks are now encoded as JP2 (rasters), not as GMLs (features)."""
    return S2Metadata.from_metadata_xml(
        "https://roda.sentinel-hub.com/sentinel-s2-l2a/tiles/33/T/WL/2022/6/6/0/metadata.xml"
    )


@pytest.mark.remote
@pytest.fixture()
def s2_l2a_earthsearch_xml_remote():
    """Metadata used by Earth-Search V1 endpoint"""
    return MPath(
        "https://sentinel-cogs.s3.us-west-2.amazonaws.com/sentinel-s2-l2a-cogs/33/T/WL/2022/6/S2A_33TWL_20220601_0_L2A/granule_metadata.xml"
    )


@pytest.mark.remote
@pytest.fixture()
def s2_l2a_earthsearch_xml_remote_broken():
    """Metadata used by Earth-Search V1 endpoint"""
    return MPath(
        "https://sentinel-cogs.s3.us-west-2.amazonaws.com/sentinel-s2-l2a-cogs/21/N/TD/2023/6/S2A_21NTD_20230604_0_L2A/granule_metadata.xml"
    )


@pytest.mark.remote
@pytest.fixture(scope="session")
def s2_l2a_earthsearch_remote(s2_l2a_earthsearch_remote_item):
    """Metadata used by Earth-Search V1 endpoint"""
    return S2Metadata.from_stac_item(s2_l2a_earthsearch_remote_item)


@pytest.mark.remote
@pytest.fixture(scope="session")
def s2_l2a_earthsearch_remote_item():
    """Metadata used by Earth-Search V1 endpoint"""
    return pystac.Item.from_file(
        "https://sentinel-cogs.s3.us-west-2.amazonaws.com/sentinel-s2-l2a-cogs/33/T/WL/2022/6/S2A_33TWL_20220601_0_L2A/S2A_33TWL_20220601_0_L2A.json"
    )


@pytest.fixture()
def tileinfo_gml_schema():
    return "https://roda.sentinel-hub.com/sentinel-s2-l2a/tiles/33/T/WL/2020/6/6/0/tileInfo.json"


@pytest.fixture()
def tileinfo_jp2_schema():
    return "https://roda.sentinel-hub.com/sentinel-s2-l2a/tiles/33/T/WL/2022/6/6/0/tileInfo.json"


@pytest.fixture(scope="session")
def stac_item_pb0509(s2_testdata_dir):
    """https://earth-search.aws.element84.com/v1/collections/sentinel-2-l2a/items/S2A_32TMS_20221207_0_L2A"""
    return pystac.Item.from_file(
        str(s2_testdata_dir / "stac_items" / "S2A_32TMS_20221207_0_L2A")
    )


@pytest.fixture(scope="session")
def stac_item_pb0400(s2_testdata_dir):
    """https://earth-search.aws.element84.com/v1/collections/sentinel-2-l2a/items/S2B_33TWN_20220130_0_L2A"""
    return pystac.Item.from_file(
        str(s2_testdata_dir / "stac_items" / "S2B_33TWN_20220130_0_L2A")
    )


@pytest.fixture(scope="session")
def stac_item_pb0400_offset(s2_testdata_dir):
    """https://earth-search.aws.element84.com/v1/collections/sentinel-2-l2a/items/S2B_33TWN_20220226_0_L2A"""
    return pystac.Item.from_file(
        str(s2_testdata_dir / "stac_items" / "S2B_33TWN_20220226_0_L2A")
    )


@pytest.fixture(scope="session")
def stac_item_pb0301(s2_testdata_dir):
    """https://earth-search.aws.element84.com/v1/collections/sentinel-2-l2a/items/S2A_33TWN_20220122_0_L2A"""
    return pystac.Item.from_file(
        str(s2_testdata_dir / "stac_items" / "S2A_33TWN_20220122_0_L2A")
    )


@pytest.fixture(scope="session")
def stac_item_pb0300(s2_testdata_dir):
    """https://earth-search.aws.element84.com/v1/collections/sentinel-2-l2a/items/S2A_33TWN_20210629_0_L2A"""
    return pystac.Item.from_file(
        str(s2_testdata_dir / "stac_items" / "S2A_33TWN_20210629_0_L2A")
    )


@pytest.fixture(scope="session")
def stac_item_pb0214(s2_testdata_dir):
    """https://earth-search.aws.element84.com/v1/collections/sentinel-2-l2a/items/S2A_33TWN_20210328_0_L2A"""
    return pystac.Item.from_file(
        str(s2_testdata_dir / "stac_items" / "S2A_33TWN_20210328_0_L2A")
    )


@pytest.fixture(scope="session")
def stac_item_pb0213(s2_testdata_dir):
    """https://earth-search.aws.element84.com/v1/collections/sentinel-2-l2a/items/S2A_33TWN_20200202_0_L2A"""
    return pystac.Item.from_file(
        str(s2_testdata_dir / "stac_items" / "S2A_33TWN_20200202_0_L2A")
    )


@pytest.fixture(scope="session")
def stac_item_pb0212(s2_testdata_dir):
    """https://earth-search.aws.element84.com/v1/collections/sentinel-2-l2a/items/S2A_33TWN_20190707_1_L2A"""
    return pystac.Item.from_file(
        str(s2_testdata_dir / "stac_items" / "S2A_33TWN_20190707_1_L2A")
    )


@pytest.fixture(scope="session")
def stac_item_pb0211(s2_testdata_dir):
    """https://earth-search.aws.element84.com/v1/collections/sentinel-2-l2a/items/S2B_33TWN_20190503_0_L2A"""
    return pystac.Item.from_file(
        str(s2_testdata_dir / "stac_items" / "S2B_33TWN_20190503_0_L2A")
    )


@pytest.fixture(scope="session")
def stac_item_pb0210(s2_testdata_dir):
    """https://earth-search.aws.element84.com/v1/collections/sentinel-2-l2a/items/S2A_33TWN_20181119_0_L2A"""
    return pystac.Item.from_file(
        str(s2_testdata_dir / "stac_items" / "S2A_33TWN_20181119_0_L2A")
    )


@pytest.fixture(scope="session")
def stac_item_pb0209(s2_testdata_dir):
    """https://earth-search.aws.element84.com/v1/collections/sentinel-2-l2a/items/S2B_33TWN_20181104_0_L2A"""
    return pystac.Item.from_file(
        str(s2_testdata_dir / "stac_items" / "S2B_33TWN_20181104_0_L2A")
    )


@pytest.fixture(scope="session")
def stac_item_pb0208(s2_testdata_dir):
    """https://earth-search.aws.element84.com/v1/collections/sentinel-2-l2a/items/S2B_33TWN_20181005_0_L2A"""
    return pystac.Item.from_file(
        str(s2_testdata_dir / "stac_items" / "S2B_33TWN_20181005_0_L2A")
    )


@pytest.fixture(scope="session")
def stac_item_pb0207(s2_testdata_dir):
    """https://earth-search.aws.element84.com/v1/collections/sentinel-2-l2a/items/S2B_33TWN_20180521_1_L2A"""
    return pystac.Item.from_file(
        str(s2_testdata_dir / "stac_items" / "S2B_33TWN_20180521_1_L2A")
    )


@pytest.fixture(scope="session")
def stac_item_pb_l1c_0206(s2_testdata_dir):
    """https://earth-search.aws.element84.com/v1/collections/sentinel-2-l2a/items/S2B_33TWN_20180806_0_L2A"""
    return pystac.Item.from_file(
        str(s2_testdata_dir / "stac_items" / "S2B_33TWN_20180806_0_L2A")
    )


@pytest.fixture(scope="session")
def stac_item_pb_l1c_0205(s2_testdata_dir):
    """https://earth-search.aws.element84.com/v1/collections/sentinel-2-l2a/items/S2A_33TWN_20171005_0_L2A"""
    return pystac.Item.from_file(
        str(s2_testdata_dir / "stac_items" / "S2A_33TWN_20171005_0_L2A")
    )


@pytest.fixture(scope="session")
def stac_item_pb_l1c_0204(s2_testdata_dir):
    """https://earth-search.aws.element84.com/v1/collections/sentinel-2-l2a/items/S2A_33TWN_20161202_0_L2A"""
    return pystac.Item.from_file(
        str(s2_testdata_dir / "stac_items" / "S2A_33TWN_20161202_0_L2A")
    )


@pytest.fixture(scope="session")
def stac_item_invalid_pb0001(s2_testdata_dir):
    """https://earth-search.aws.element84.com/v1/collections/sentinel-2-l2a/items/S2B_33TWN_20180806_0_L2A"""
    return pystac.Item.from_file(
        str(s2_testdata_dir / "stac_items" / "S2B_33TWN_20180806_0_L2A")
    )


@pytest.fixture(scope="session")
def full_stac_item_pb0509(s2_testdata_dir):
    return pystac.Item.from_file(
        s2_testdata_dir
        / "full_products"
        / "sentinel-2-l2a"
        / "S2B_33TWM_20230810_0_L2A"
        / "S2B_33TWM_20230810_0_L2A.json"
    )


@pytest.fixture(scope="session")
def antimeridian_item(testdata_dir):
    return pystac.Item.from_file(testdata_dir / "antimeridian_item.json")


@pytest.fixture()
def product_empty_detector_footprints():
    return "https://roda.sentinel-hub.com/sentinel-s2-l2a/tiles/34/R/FN/2022/4/15/0/metadata.xml"


@pytest.fixture()
def product_missing_detector_footprints():
    return "https://roda.sentinel-hub.com/sentinel-s2-l2a/tiles/37/W/EP/2023/10/17/0/metadata.xml"


@pytest.fixture(scope="session")
def stac_item_missing_detector_footprints():
    return pystac.Item.from_file(
        "https://earth-search.aws.element84.com/v1/collections/sentinel-2-l2a/items/S2B_37WEP_20231017_0_L2A"
    )


@pytest.fixture(scope="session")
def stac_item_sentinel2_jp2():
    return pystac.Item.from_file(
        "s3://sentinel-s2-l2a-stac/2023/09/27/S2B_OPER_MSI_L2A_TL_2BPS_20230927T123351_A034253_T32MRS.json"
    )<|MERGE_RESOLUTION|>--- conflicted
+++ resolved
@@ -185,7 +185,6 @@
 
 
 @pytest.fixture
-<<<<<<< HEAD
 def eoxcloudless_mosaic_s2jp2_east_mapchete(tmp_path, testdata_dir):
     with ProcessFixture(
         testdata_dir / "eoxcloudless_mosaic_s2jp2_antimeridian_east.mapchete",
@@ -198,11 +197,15 @@
 def eoxcloudless_mosaic_s2jp2_west_mapchete(tmp_path, testdata_dir):
     with ProcessFixture(
         testdata_dir / "eoxcloudless_mosaic_s2jp2_antimeridian_west.mapchete",
-=======
+        output_tempdir=tmp_path,
+    ) as example:
+        yield example
+
+
+@pytest.fixture
 def eoxcloudless_mosaic_regions_merge_mapchete(tmp_path, testdata_dir):
     with ProcessFixture(
         testdata_dir / "eoxcloudless_mosaic_regions_merge.mapchete",
->>>>>>> 5bd8912e
         output_tempdir=tmp_path,
     ) as example:
         yield example
