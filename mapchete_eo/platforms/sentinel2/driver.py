--- conflicted
+++ resolved
@@ -10,6 +10,7 @@
 from mapchete_eo.platforms.sentinel2.config import Sentinel2DriverConfig
 from mapchete_eo.platforms.sentinel2.preprocessing_tasks import parse_s2_product
 from mapchete_eo.search.stac_static import STACStaticCatalog
+from mapchete_eo.settings import mapchete_eo_settings
 from mapchete_eo.types import MergeMethod
 
 METADATA: dict = {
@@ -67,13 +68,8 @@
             )
             self.archive = self.params.archive(
                 time=self.time,
-<<<<<<< HEAD
-                bounds=self.area.bounds,
-                area=self.search_area_4326,
-=======
                 bounds=catalog_area.bounds,
                 area=catalog_area,
->>>>>>> 8c1e57c2
                 search_index=(
                     MPath(self.params.search_index).absolute_path(base_dir=base_dir)
                     if self.params.search_index
