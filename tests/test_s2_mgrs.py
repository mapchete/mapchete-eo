--- conflicted
+++ resolved
@@ -76,11 +76,7 @@
     # 1 / 0
     control_tiles = set(
         [
-<<<<<<< HEAD
-            # eastern side of antimeridian
-=======
             # western side of antimeridian
->>>>>>> bd8d9ab1
             S2Tile.from_tile_id("01WCV"),
             S2Tile.from_tile_id("01WCU"),
             S2Tile.from_tile_id("01WCS"),
